from setuptools import setup
from io import open

# read the contents of the README file
with open('README.md', encoding="utf-8") as f:
    long_description = f.read()

setup(name='flowpm',
      description='Particle Mesh Simulation in TensorFlow',
      long_description=long_description,
      long_description_content_type='text/markdown',
      url='https://github.com/modichirag/flowpm',
      author='Chirag Modi',
      author_email='modichirag@berkeley.edu',
      license='MIT',
      packages=['flowpm'],
<<<<<<< HEAD
      install_requires=['astropy', 'scipy'],#, 'tensorflow<2.0'],
=======
      install_requires=['astropy', 'scipy', 'tensorflow<2.0.0'],
>>>>>>> 038e697b
      tests_require=['fastpm'],
      extras_require={
        'testing':  ["fastpm"],
        },
      use_scm_version=True,
      setup_requires=['setuptools_scm'],
      classifiers=[
        'Development Status :: 3 - Alpha',
        'Intended Audience :: Developers',
        'Intended Audience :: Science/Research',
        'License :: OSI Approved :: MIT License',
        'Topic :: Scientific/Engineering :: Artificial Intelligence',
        'Topic :: Scientific/Engineering :: Physics'
        ],
      keywords='cosmology machine learning')<|MERGE_RESOLUTION|>--- conflicted
+++ resolved
@@ -14,11 +14,7 @@
       author_email='modichirag@berkeley.edu',
       license='MIT',
       packages=['flowpm'],
-<<<<<<< HEAD
-      install_requires=['astropy', 'scipy'],#, 'tensorflow<2.0'],
-=======
-      install_requires=['astropy', 'scipy', 'tensorflow<2.0.0'],
->>>>>>> 038e697b
+      install_requires=['astropy', 'scipy', 'tensorflow<2.0'],
       tests_require=['fastpm'],
       extras_require={
         'testing':  ["fastpm"],
